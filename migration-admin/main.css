--- conflicted
+++ resolved
@@ -4,22 +4,6 @@
  */
 
 /* ===============================
-   Utility Classes
-   =============================== */
-
-.visually-hidden {
-    position: absolute;
-    width: 1px;
-    height: 1px;
-    padding: 0;
-    margin: -1px;
-    overflow: hidden;
-    clip-path: inset(50%);
-    white-space: nowrap;
-    border-width: 0;
-}
-
-/* ===============================
    Layout for migration-admin
    =============================== */
 
@@ -41,15 +25,21 @@
    Filters Container (Search + Date)
    =============================== */
 
-.migration-admin .filters-form {
-    display: flex;
-    align-items: center;
-    justify-content: center;
-    flex-wrap: wrap;
+.migration-admin .filters-container {
+    display: flex;
+    justify-content: center;
+    margin: 0 auto 32px;
+    max-width: 800px;              /* matches typical title width */
+    padding: 0 16px;
+}
+
+.migration-admin .search-inputs {
+    display: flex;
+    align-items: center;
+    justify-content: center;
+    flex-wrap: wrap;               /* allows wrapping on small screens */
     gap: 12px;
-    margin: 0 auto 32px;
-    max-width: 800px;
-    padding: 0 16px;
+    width: 100%;
 }
 
 .migration-admin #customer-search {
@@ -93,17 +83,22 @@
 }
 
 /* Date range select */
-.migration-admin .filters-form label {
+.migration-admin .date-range-wrapper {
+    display: flex;
+    align-items: center;
+    gap: 8px;
+}
+
+.migration-admin .date-range-wrapper label {
     font-size: 0.9rem;
     color: #4b5563;
 }
 
-.migration-admin .filters-form select {
+.migration-admin .date-range-wrapper select {
     padding: 10px;
     font-size: 14px;
     border: 1px solid #d1d5db;
     border-radius: 8px;
-    margin-right: 8px;
 }
 
 /* ===============================
@@ -211,8 +206,6 @@
     flex: 1;
     min-width: 400px;
     max-width: 700px;
-    padding-top: 30px !important;
-    padding-bottom: 30px !important;
 }
 
 .graph-title {
@@ -272,7 +265,7 @@
     width: 48px;
     height: 48px;
     animation: spin 1s linear infinite;
-    margin: 24px auto;
+    margin: 60px auto !important;
 }
 
 @keyframes spin {
@@ -286,12 +279,9 @@
 
 .hidden { display: none; }
 
-<<<<<<< HEAD
 /* Hide content when body is in loading state */
-body.loading .filters-form,
-=======
-/* Hide table content when body is in loading state */
->>>>>>> 46835c0f
-body.loading #migrations-container {
+body.loading .filters-container,
+body.loading #migrations-container,
+body.loading #graph-wrapper {
   display: none;
 }
